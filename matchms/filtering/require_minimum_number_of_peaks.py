from math import ceil
from matchms.typing import SpectrumType


<<<<<<< HEAD
def require_minimum_number_of_peaks(spectrum_in: SpectrumType, n_required=10, ratio_required=None) -> SpectrumType:
=======
def require_minimum_number_of_peaks(spectrum_in, n_required=10, ratio_required=None):
    """Spectrum will be set to None when it has fewer peaks than required.
>>>>>>> c9a41f1b

    Args:
    ----
    spectrum_in: matchms.Spectrum()
        Input spectrum.
    n_required: int
        Number of minimum required peaks. Spectra with fewer peaks will be set
        to 'None'.
    ratio_required: float, optional
        Set desired ratio between minimum number of peaks and parent mass.
        Default is None.
    """
    if spectrum_in is None:
        return None

    spectrum = spectrum_in.clone()

    parent_mass = spectrum.get("parent_mass", None)
    if parent_mass and ratio_required:
        n_required_by_mass = int(ceil(ratio_required * parent_mass))
        threshold = max(n_required, n_required_by_mass)
    else:
        threshold = n_required

    if spectrum.intensities.size < threshold:
        return None

    return spectrum<|MERGE_RESOLUTION|>--- conflicted
+++ resolved
@@ -2,12 +2,8 @@
 from matchms.typing import SpectrumType
 
 
-<<<<<<< HEAD
 def require_minimum_number_of_peaks(spectrum_in: SpectrumType, n_required=10, ratio_required=None) -> SpectrumType:
-=======
-def require_minimum_number_of_peaks(spectrum_in, n_required=10, ratio_required=None):
     """Spectrum will be set to None when it has fewer peaks than required.
->>>>>>> c9a41f1b
 
     Args:
     ----
