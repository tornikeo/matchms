--- conflicted
+++ resolved
@@ -35,37 +35,26 @@
         'License :: OSI Approved :: Apache Software License',
         'Natural Language :: English',
         'Programming Language :: Python :: 3',
+        'Programming Language :: Python :: 3.5',
+        'Programming Language :: Python :: 3.6',
         'Programming Language :: Python :: 3.7',
     ],
     test_suite='tests',
-<<<<<<< HEAD
-    install_requires=[
-        'pyteomics',
-        'numpy'
-    ],
-=======
     install_requires=["pyteomics", "numpy", "matplotlib"],  # FIXME: add your package's dependencies to this list
->>>>>>> 672cbbc1
     setup_requires=[
-        'pytest-runner'
+        # dependency for `python setup.py test`
+        'pytest-runner',
+        # dependencies for `python setup.py build_sphinx`
+        'sphinx',
+        'sphinx_rtd_theme',
+        'recommonmark'
     ],
     tests_require=[
         'pytest',
         'pytest-cov',
-        'pytest-runner',
-        'pycodestyle'
+        'pycodestyle',
     ],
     extras_require={
-        'dev':  [
-            'prospector[with_pyroma]',
-            'yapf',
-            'isort',
-            # dependency for `python setup.py test`
-            'pytest-runner',
-            # dependencies for `python setup.py build_sphinx`
-            'sphinx',
-            'sphinx_rtd_theme',
-            'recommonmark'
-        ]
+        'dev':  ['prospector[with_pyroma]', 'yapf', 'isort'],
     }
 )