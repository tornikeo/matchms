--- conflicted
+++ resolved
@@ -24,11 +24,8 @@
 - repair_parent_mass_is_molar_weight does only repair parent mass and does not change the precursor mz.
 - Change repair_parent_mass_is_mol_wt to repair_parent_mass_is_molar_mass
 - Set RDKIT version to rdkit = ">=2023.3.2,<2023.9.5" to fix installation issues. 
-<<<<<<< HEAD
 - `SpectrumProcessor` will try to incrementally save when destination files are of type .msp or .mgf
-=======
 - Use StackedSparseArray for MetadataMatch equal_match when array_type is sparse [#642](https://github.com/matchms/matchms/pull/642)
->>>>>>> 411da2b6
 
 ## [0.24.4] -2024-01-16
 ### changed
