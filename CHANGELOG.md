--- conflicted
+++ resolved
@@ -4,14 +4,9 @@
 
 The format is based on [Keep a Changelog](https://keepachangelog.com/en/1.0.0/),
 and this project adheres to [Semantic Versioning](https://semver.org/spec/v2.0.0.html).
-<<<<<<< HEAD
-## unreleased
+
 ### Added
 - filters `require_formula` and `require_compound_name`. [#627](https://github.com/matchms/matchms/pull/627)
-=======
-
-## unreleased
-### Added
 - filters `require_retention_time` and `require_retention_index`. [#585](https://github.com/matchms/matchms/pull/602)
 
 ### changed
@@ -19,7 +14,6 @@
 - repair_adduct_based_on_smiles does not repair adducts [M]+ and [M]- anymore, since these cases could also be due to a mistake in filling in the parent mass instead of the precursor mz. 
 - repair_parent_mass_is_molar_weight does only repair parent mass and does not change the precursor mz.
 - Change repair_parent_mass_is_mol_wt to repair_parent_mass_is_molar_mass
->>>>>>> 84233e33
 
 ## [0.24.4] -2024-01-16
 ### changed
