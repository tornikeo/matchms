import os
import gensim
from matchms.importing import load_from_mgf
from matchms.filtering import default_filters, require_minimum_number_of_peaks, add_parent_mass, normalize_intensities
from matchms.filtering import select_by_relative_intensity, select_by_mz, add_losses
from matchms.similarity.spec2vec import SpectrumDocument, Spec2Vec
from matchms import calculate_scores


def test_user_workflow_spec2vec():

    def apply_my_filters(s):
        s = default_filters(s)
<<<<<<< HEAD
        s = require_minimum_number_of_peaks(s, n_required=5)
        s = add_parent_mass(s)
        s = add_losses(s)
        s = normalize_intensities(s)
        s = select_by_relative_intensity(s, intensity_from=0.0, intensity_to=1.0)
        s = select_by_mz(s, mz_from=0, mz_to=1000)
=======
        s = add_parent_mass(s)
        s = add_losses(s)
        s = normalize_intensities(s)
        s = select_by_relative_intensity(s, intensity_from=0.01, intensity_to=1.0)
        s = select_by_mz(s, mz_from=0, mz_to=1000)
        s = require_minimum_number_of_peaks(s, n_required=5)
>>>>>>> 5e0833a9
        return s

    module_root = os.path.join(os.path.dirname(__file__), '..')
    spectrums_file = os.path.join(module_root, 'tests', 'pesticides.mgf')

    # apply my filters to the data
    spectrums = [apply_my_filters(s) for s in load_from_mgf(spectrums_file)]

    # omit spectrums that didn't qualify for analysis
    spectrums = [s for s in spectrums if s is not None]

    documents = [SpectrumDocument(s) for s in spectrums]

    # create and train model
    model = gensim.models.Word2Vec([d.words for d in documents], size=5, min_count=1)
    model.train([d.words for d in documents], total_examples=len(documents), epochs=20)

    # define similarity_function
    spec2vec = Spec2Vec(model=model, documents=documents)

    references = documents[:26]
    queries = documents[25:]

    # calculate scores on all combinations of references and queries
    scores = list(calculate_scores(references, queries, spec2vec))

    # filter out self-comparisons
    filtered = [(reference, query, score) for (reference, query, score) in scores if reference != query]

    sorted_by_score = sorted(filtered, key=lambda elem: elem[2], reverse=True)

    actual_top10 = sorted_by_score[:10]

    actual_scores = [score for (reference, query, score) in actual_top10]

    assert max(actual_scores) > 0.99<|MERGE_RESOLUTION|>--- conflicted
+++ resolved
@@ -11,21 +11,12 @@
 
     def apply_my_filters(s):
         s = default_filters(s)
-<<<<<<< HEAD
-        s = require_minimum_number_of_peaks(s, n_required=5)
-        s = add_parent_mass(s)
-        s = add_losses(s)
-        s = normalize_intensities(s)
-        s = select_by_relative_intensity(s, intensity_from=0.0, intensity_to=1.0)
-        s = select_by_mz(s, mz_from=0, mz_to=1000)
-=======
         s = add_parent_mass(s)
         s = add_losses(s)
         s = normalize_intensities(s)
         s = select_by_relative_intensity(s, intensity_from=0.01, intensity_to=1.0)
         s = select_by_mz(s, mz_from=0, mz_to=1000)
         s = require_minimum_number_of_peaks(s, n_required=5)
->>>>>>> 5e0833a9
         return s
 
     module_root = os.path.join(os.path.dirname(__file__), '..')
