import os
import tempfile
import numpy as np
import pytest
from matchms import Spectrum, calculate_scores
from matchms.networking import SimilarityNetwork
from matchms.similarity import FingerprintSimilarity, ModifiedCosine


@pytest.fixture(params=["cyjs", "gexf", "gml", "graphml", "json"])
def graph_format(request):
    yield request.param


@pytest.fixture()
def filename(graph_format):
    filename = f"test.{graph_format}"
    with tempfile.TemporaryDirectory() as temp_dir:
        filepath = os.path.join(temp_dir, filename)
        yield filepath


def create_dummy_spectrums():
    """Create dummy spectrums"""
    fingerprints1 = [[1, 0, 0], [0, 1, 0], [0, 0, 1], [1, 1, 0], [1, 0, 1]]
    fingerprints2 = [[1, 0, 1], [0, 1, 1], [1, 1, 1]]
    spectrums = []
    for i, fp in enumerate(fingerprints1):
        spectrums.append(Spectrum(mz=np.array([100, 200.]),
                                  intensities=np.array([0.7, 0.1 * i]),
                                  metadata={"spectrum_id": 'ref_spec_'+str(i),
                                            "fingerprint": np.array(fp),
                                            "smiles": 'C1=CC=C2C(=C1)NC(=N2)C3=CC=CO3',
                                            "precursor_mz": 100+50*i}))
    for i, fp in enumerate(fingerprints2):
        spectrums.append(Spectrum(mz=np.array([100, 200.]),
                                  intensities=np.array([0.5, 0.1 * i]),
                                  metadata={"spectrum_id": 'query_spec_'+str(i),
                                            "fingerprint": np.array(fp),
                                            "smiles": 'CC1=C(C=C(C=C1)NC(=O)N(C)C)Cl',
                                            "precursor_mz": 110+50*i}))
    return spectrums


def create_dummy_scores():
    """Creat asymmetric scores object (references != queries)"""
    spectrums = create_dummy_spectrums()
    references = spectrums[:5]
    queries = spectrums[5:]

    # Create Scores object by calculating dice scores
    similarity_measure = FingerprintSimilarity("dice")
    scores = calculate_scores(references, queries, similarity_measure)
    return scores


def create_dummy_scores_symmetric():
    spectrums = create_dummy_spectrums()

    # Create Scores object by calculating dice scores
    similarity_measure = FingerprintSimilarity("dice")
    scores = calculate_scores(spectrums, spectrums, similarity_measure)
    return scores


def create_dummy_scores_symmetric_modified_cosine():
    spectrums = create_dummy_spectrums()

    # Create Scores object by calculating dice scores
    similarity_measure = ModifiedCosine()
    scores = calculate_scores(spectrums, spectrums, similarity_measure)
    return scores


def test_create_network_symmetric_wrong_input():
    """Test if function is used with non-symmetric scores object"""
    scores = create_dummy_scores()
    msnet = SimilarityNetwork()
    with pytest.raises(AssertionError) as msg:
        msnet.create_network(scores)

    expected_msg = "Expected symmetric scores object with queries==references"
    assert expected_msg in str(msg), "Expected different exception"


def test_create_network_symmetric():
    """Test creating a graph from a symmetric Scores object"""
    cutoff = 0.7
    scores = create_dummy_scores_symmetric()
    msnet = SimilarityNetwork(score_cutoff=cutoff)
    msnet.create_network(scores)

    nodes_list = list(msnet.graph.nodes())
    edges_list = list(msnet.graph.edges())
    edges_list.sort()
    nodes_without_edges = ['ref_spec_0',
                           'ref_spec_1',
                           'ref_spec_2']
    assert len(nodes_list) == 8, "Expected different number of nodes"
    assert len(edges_list) == 5, "Expected different number of edges"
    assert np.all([(x[0] not in nodes_without_edges) for x in edges_list]), \
        "Expected this node to have no edges"
    assert np.all([(x[1] not in nodes_without_edges) for x in edges_list]), \
        "Expected this node to have no edges"


def test_create_network_symmetric_remove_unconnected_nodes():
    """Test if unconnected nodes are removed"""
    cutoff = 0.7
    scores = create_dummy_scores_symmetric()
    msnet = SimilarityNetwork(score_cutoff=cutoff, keep_unconnected_nodes=False)
    msnet.create_network(scores)

    nodes_list = list(msnet.graph.nodes())
    edges_list = list(msnet.graph.edges())
    edges_list.sort()
    nodes_with_edges = ['query_spec_0', 'ref_spec_4',
                        'query_spec_2', 'ref_spec_3', 'query_spec_1']
    assert len(nodes_list) == 5, "Expected different number of nodes"
    assert np.all([(x in nodes_with_edges) for x in nodes_list]), \
        "Expected this node to have edges"


def test_create_network_symmetric_modified_cosine():
    """Test creating a graph from a symmetric Scores object using ModifiedCosine"""
    cutoff = 0.7
    scores = create_dummy_scores_symmetric_modified_cosine()
    msnet = SimilarityNetwork(score_cutoff=cutoff)
    msnet.create_network(scores, score_name="ModifiedCosine_score")

    edges_list = list(msnet.graph.edges())
    edges_list.sort()
    assert len(edges_list) == 28, "Expected different number of edges"


def test_create_network_export_to_file(filename, graph_format):
    """Test creating a graph file from a symmetric Scores object using ModifiedCosine"""
    cutoff = 0.7
    scores = create_dummy_scores_symmetric_modified_cosine()
    msnet = SimilarityNetwork(score_cutoff=cutoff)
<<<<<<< HEAD
    msnet.create_network(scores, score_name="ModifiedCosine_score")
    msnet.export_to_graphml(filename)
=======
    msnet.create_network(scores)
    msnet.export_to_file(filename, graph_format)
>>>>>>> 1284caab

    assert os.path.isfile(filename), "network file not found"


def test_create_network_symmetric_higher_cutoff():
    cutoff = 0.9
    scores = create_dummy_scores_symmetric()
    msnet = SimilarityNetwork(score_cutoff=cutoff)
    msnet.create_network(scores)

    edges_list = list(msnet.graph.edges())
    edges_list.sort()
    assert len(edges_list) == 1, "Expected only one link"
    assert edges_list[0][0] in ['query_spec_0', 'ref_spec_4'], \
        "Expected different node to have a link"
    assert edges_list[0][1] in ['query_spec_0', 'ref_spec_4'], \
        "Expected different node to have a link"


def test_create_network_symmetric_mutual_method():
    """Test creating a graph from a Scores object"""
    # pylint: disable=protected-access
    cutoff = 0.7
    scores = create_dummy_scores_symmetric()
    scores_arr = scores.to_array()
    # change some scores
    scores_arr[7, 6] = scores_arr[6, 7] = 0.85
    scores_arr[7, 5] = scores_arr[5, 7] = 0.75
    scores_arr[7, 3] = scores_arr[3, 7] = 0.7
    scores._scores.add_dense_matrix(scores_arr, "modified_score")

    msnet = SimilarityNetwork(score_cutoff=cutoff, top_n=3,
                              max_links=3, link_method="mutual")
    msnet.create_network(scores, score_name="modified_score")
    nodes_with_edges = ['query_spec_0', 'query_spec_1', 'query_spec_2', 'ref_spec_4']
    edges_list = list(msnet.graph.edges())
    edges_list.sort()
    assert len(edges_list) == 4, "Expected four links"
    assert np.all([(x[0] in nodes_with_edges) for x in edges_list]), "Expected different edges in graph"
    assert np.all([(x[1] in nodes_with_edges) for x in edges_list]), "Expected different edges in graph"


def test_create_network_symmetric_max_links_1():
    """Test creating a graph from a Scores object using max_links=1"""
    cutoff = 0.7
    scores = create_dummy_scores_symmetric()
    msnet = SimilarityNetwork(score_cutoff=cutoff, max_links=1, link_method="single")
    msnet.create_network(scores)

    edges_list = list(msnet.graph.edges())
    edges_list.sort()
    nodes_without_edges = ['ref_spec_0',
                           'ref_spec_1',
                           'ref_spec_2']
    assert len(edges_list) == 3, "Expected different number of edges"
    assert np.all([(x[0] not in nodes_without_edges) for x in edges_list]), \
        "Expected this node to have no edges"
    assert np.all([(x[1] not in nodes_without_edges) for x in edges_list]), \
        "Expected this node to have no edges"<|MERGE_RESOLUTION|>--- conflicted
+++ resolved
@@ -138,13 +138,8 @@
     cutoff = 0.7
     scores = create_dummy_scores_symmetric_modified_cosine()
     msnet = SimilarityNetwork(score_cutoff=cutoff)
-<<<<<<< HEAD
     msnet.create_network(scores, score_name="ModifiedCosine_score")
-    msnet.export_to_graphml(filename)
-=======
-    msnet.create_network(scores)
     msnet.export_to_file(filename, graph_format)
->>>>>>> 1284caab
 
     assert os.path.isfile(filename), "network file not found"
 
