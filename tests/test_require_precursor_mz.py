--- conflicted
+++ resolved
@@ -1,14 +1,10 @@
+import numpy
 import pytest
-<<<<<<< HEAD
-from matchms.filtering.require_precursor_mz import require_precursor_mz
-from .builder_Spectrum import SpectrumBuilder
-=======
 from testfixtures import LogCapture
-from matchms import Spectrum
 from matchms.filtering.require_precursor_mz import require_precursor_mz
 from matchms.logging_functions import reset_matchms_logger
 from matchms.logging_functions import set_matchms_logger_level
->>>>>>> 5e0b0392
+from .builder_Spectrum import SpectrumBuilder
 
 
 @pytest.mark.parametrize("metadata, expected", [
@@ -23,41 +19,7 @@
 
     spectrum = require_precursor_mz(spectrum_in)
 
-<<<<<<< HEAD
     assert spectrum == expected, "Expected no changes."
-=======
-    assert spectrum == spectrum_in, "Expected no changes."
-
-
-def test_require_precursor_mz_fail_because_zero():
-    """Test if spectrum is None when precursor_mz == 0"""
-    set_matchms_logger_level("INFO")
-    mz = numpy.array([10, 20, 30, 40], dtype="float")
-    intensities = numpy.array([0, 1, 10, 100], dtype="float")
-    spectrum_in = Spectrum(mz=mz, intensities=intensities)
-    spectrum_in.set("precursor_mz", 0.0)
-
-    with LogCapture() as log:
-        spectrum = require_precursor_mz(spectrum_in)
-
-    assert spectrum is None, "Expected spectrum to be None."
-    log.check(
-        ('matchms', 'INFO', 'Spectrum without precursor_mz was set to None.')
-    )
-    reset_matchms_logger()
-
-
-def test_require_precursor_mz_fail_because_below_zero():
-    """Test if spectrum is None when precursor_mz < 0"""
-    mz = numpy.array([10, 20, 30, 40], dtype="float")
-    intensities = numpy.array([0, 1, 10, 100], dtype="float")
-    spectrum_in = Spectrum(mz=mz, intensities=intensities)
-    spectrum_in.set("precursor_mz", -3.5)
-
-    spectrum = require_precursor_mz(spectrum_in)
-
-    assert spectrum is None, "Expected spectrum to be None."
->>>>>>> 5e0b0392
 
 
 def test_if_spectrum_is_cloned():
@@ -85,4 +47,34 @@
     """Test if input spectrum is None."""
     spectrum_in = None
     spectrum = require_precursor_mz(spectrum_in)
-    assert spectrum is None+    assert spectrum is None
+
+
+def test_require_precursor_mz_fail_because_zero():
+    """Test if spectrum is None when precursor_mz == 0"""
+    set_matchms_logger_level("INFO")
+    mz = numpy.array([10, 20, 30, 40], dtype="float")
+    intensities = numpy.array([0, 1, 10, 100], dtype="float")
+    spectrum_in = SpectrumBuilder().with_mz(mz).with_intensities(intensities).build()
+    spectrum_in.set("precursor_mz", 0.0)
+
+    with LogCapture() as log:
+        spectrum = require_precursor_mz(spectrum_in)
+
+    assert spectrum is None, "Expected spectrum to be None."
+    log.check(
+        ('matchms', 'INFO', 'Spectrum without precursor_mz was set to None.')
+    )
+    reset_matchms_logger()
+
+
+def test_require_precursor_mz_fail_because_below_zero():
+    """Test if spectrum is None when precursor_mz < 0"""
+    mz = numpy.array([10, 20, 30, 40], dtype="float")
+    intensities = numpy.array([0, 1, 10, 100], dtype="float")
+    spectrum_in = SpectrumBuilder().with_mz(mz).with_intensities(intensities).build()
+    spectrum_in.set("precursor_mz", -3.5)
+
+    spectrum = require_precursor_mz(spectrum_in)
+
+    assert spectrum is None, "Expected spectrum to be None."