import pytest
<<<<<<< HEAD
from matchms.filtering import derive_smiles_from_inchi
from .builder_Spectrum import SpectrumBuilder
=======
from testfixtures import LogCapture
from matchms import Spectrum
from matchms.filtering import derive_smiles_from_inchi
from matchms.logging_functions import reset_matchms_logger
from matchms.logging_functions import set_matchms_logger_level
>>>>>>> 5e0b0392


def test_derive_smiles_from_inchi():
    """Test if conversion to smiles works when only inchi is given.
    """
    pytest.importorskip("rdkit")
<<<<<<< HEAD
    spectrum_in = SpectrumBuilder().with_metadata(
        {"inchi": '"InChI=1S/C6H12/c1-2-4-6-5-3-1/h1-6H2"',
         "smiles": ""}).build()
=======
    set_matchms_logger_level("INFO")
    spectrum_in = Spectrum(mz=numpy.array([], dtype='float'),
                           intensities=numpy.array([], dtype='float'),
                           metadata={"inchi": '"InChI=1S/C6H12/c1-2-4-6-5-3-1/h1-6H2"',
                                     "smiles": ""})
>>>>>>> 5e0b0392

    with LogCapture() as log:
        spectrum = derive_smiles_from_inchi(spectrum_in)
    assert spectrum.get("smiles") == "C1CCCCC1", "Expected different smiles"
    log.check(
        ('matchms', 'INFO', 'Added smiles C1CCCCC1 to metadata (was converted from InChI)')
    )
    reset_matchms_logger()


def test_derive_smiles_from_defect_inchi():
    """Test if conversion to smiles works when only inchi is given.
    """
    pytest.importorskip("rdkit")
    spectrum_in = Spectrum(mz=numpy.array([], dtype='float'),
                           intensities=numpy.array([], dtype='float'),
                           metadata={"inchi": '"InChI=1S/C6H12/c1-2-XA4-6-5-3-1/h1-6H2"',
                                     "smiles": ""})

    spectrum = derive_smiles_from_inchi(spectrum_in)
    assert spectrum.get("smiles", None) == "", "Expected no smiles"


def test_empty_spectrum():
    spectrum_in = None
    spectrum = derive_smiles_from_inchi(spectrum_in)

    assert spectrum is None, "Expected differnt handling of None spectrum."<|MERGE_RESOLUTION|>--- conflicted
+++ resolved
@@ -1,31 +1,19 @@
 import pytest
-<<<<<<< HEAD
-from matchms.filtering import derive_smiles_from_inchi
-from .builder_Spectrum import SpectrumBuilder
-=======
 from testfixtures import LogCapture
-from matchms import Spectrum
 from matchms.filtering import derive_smiles_from_inchi
 from matchms.logging_functions import reset_matchms_logger
 from matchms.logging_functions import set_matchms_logger_level
->>>>>>> 5e0b0392
+from .builder_Spectrum import SpectrumBuilder
 
 
 def test_derive_smiles_from_inchi():
     """Test if conversion to smiles works when only inchi is given.
     """
     pytest.importorskip("rdkit")
-<<<<<<< HEAD
+    set_matchms_logger_level("INFO")
     spectrum_in = SpectrumBuilder().with_metadata(
         {"inchi": '"InChI=1S/C6H12/c1-2-4-6-5-3-1/h1-6H2"',
          "smiles": ""}).build()
-=======
-    set_matchms_logger_level("INFO")
-    spectrum_in = Spectrum(mz=numpy.array([], dtype='float'),
-                           intensities=numpy.array([], dtype='float'),
-                           metadata={"inchi": '"InChI=1S/C6H12/c1-2-4-6-5-3-1/h1-6H2"',
-                                     "smiles": ""})
->>>>>>> 5e0b0392
 
     with LogCapture() as log:
         spectrum = derive_smiles_from_inchi(spectrum_in)
@@ -40,10 +28,7 @@
     """Test if conversion to smiles works when only inchi is given.
     """
     pytest.importorskip("rdkit")
-    spectrum_in = Spectrum(mz=numpy.array([], dtype='float'),
-                           intensities=numpy.array([], dtype='float'),
-                           metadata={"inchi": '"InChI=1S/C6H12/c1-2-XA4-6-5-3-1/h1-6H2"',
-                                     "smiles": ""})
+    spectrum_in = SpectrumBuilder().with_metadata({"inchi": '"InChI=1S/C6H12/c1-2-XA4-6-5-3-1/h1-6H2"', "smiles": ""}).build()
 
     spectrum = derive_smiles_from_inchi(spectrum_in)
     assert spectrum.get("smiles", None) == "", "Expected no smiles"
