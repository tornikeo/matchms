name: matchms
channels:
  - defaults
  - conda-forge
  - bioconda
dependencies:
  - python==3.7
<<<<<<< HEAD
  - matplotlib==3.2.1
  - numpy==1.18.1
  - openbabel==3.0.0
  - pyteomics==4.2
=======
  - gensim==3.8.0
  - matplotlib==3.2.1
  - numba==0.48.0
  - numpy==1.18.1
  - openbabel==3.0.0
  - pandas==1.0.3
  - pip==20.0.2
  - pyteomics==4.1.2
  - pubchempy==1.0.4
  - rdkit==2019.09.3
  - scikit-learn==0.22.1
>>>>>>> 07017b92
  - scipy==1.4.1
  - pyyaml==5.3.1
  - pip==20.0.2
  - pip:
    - isort
    - prospector[with_pyroma]
    - pytest
    - pytest-cov
    - pycodestyle
    - ruamel.yaml
    - yapf<|MERGE_RESOLUTION|>--- conflicted
+++ resolved
@@ -4,28 +4,15 @@
   - conda-forge
   - bioconda
 dependencies:
-  - python==3.7
-<<<<<<< HEAD
+  - gensim==3.8.0
   - matplotlib==3.2.1
   - numpy==1.18.1
   - openbabel==3.0.0
+  - pip==20.0.2
   - pyteomics==4.2
-=======
-  - gensim==3.8.0
-  - matplotlib==3.2.1
-  - numba==0.48.0
-  - numpy==1.18.1
-  - openbabel==3.0.0
-  - pandas==1.0.3
-  - pip==20.0.2
-  - pyteomics==4.1.2
-  - pubchempy==1.0.4
-  - rdkit==2019.09.3
-  - scikit-learn==0.22.1
->>>>>>> 07017b92
+  - python==3.7
+  - pyyaml==5.3.1
   - scipy==1.4.1
-  - pyyaml==5.3.1
-  - pip==20.0.2
   - pip:
     - isort
     - prospector[with_pyroma]
